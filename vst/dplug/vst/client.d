--- conflicted
+++ resolved
@@ -60,29 +60,10 @@
         "   try"
         "   {"
         "       import gfm.core;"
-<<<<<<< HEAD
-
-        ///*
-        "       import core.runtime;"
-        "       import core.thread;"
-        "       version(OSX) {" // Must occur here for OSX, but not for Windows
-        "           import dplug.client.dllmain;"
-        "           runtimeInitWorkaround15060();"
-        "       }"
-        "       thread_attachThis();" // Attach VSTPluginMain thread to runtime
-        /**/
-
-            // TODO test on OSX if this doesn't revive #110
-            //    "ScopedForeignCallback!(No.assumeRuntimeIsAlreadyInitialized,"
-            //    "                       Yes.saveRestoreFPU) scopedCallback;"
-            //    "scopedCallback.enter();"
-
-=======
         "       import dplug.core.runtime;"
         "       ScopedForeignCallback!(No.assumeRuntimeIsAlreadyInitialized,"
         "                              Yes.saveRestoreFPU) scopedCallback;"
         "       scopedCallback.enter();"
->>>>>>> 0a7752b1
         "       auto client = new " ~ ClientClass.stringof ~ "();"
 
                 // malloc'd else the GC would not register roots for some reason!
